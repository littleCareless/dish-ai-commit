{
  "name": "dish-ai-commit",
  "displayName": "Dish AI Commit Message Gen",
  "description": "🤖 由 AI 提供支持的 VSCode 扩展，用于生成标准化的 Git/SVN 提交消息 - 🤖 AI-Powered VSCode extension for generating standardized Git/SVN commit messages. ✨ Supports multiple AI services: OpenAI, ChatGPT, Ollama, Zhipu, DashScope, Doubao, Gemini and VS Code built-in AI. 🌍 Multi-language support (EN/CN/JP/KR/Other). 📊 Auto-generate weekly reports.",
<<<<<<< HEAD
  "version": "0.43.2",
=======
  "version": "0.44.0",
>>>>>>> 86f4a3d9
  "engines": {
    "node": ">= 18.20.8",
    "pnpm": ">= 10.0.0",
    "vscode": "^1.90.0"
  },
  "publisher": "littleCareless",
  "repository": "https://github.com/littleCareless/dish-ai-commit",
  "icon": "images/logo.png",
  "categories": [
    "SCM Providers",
    "Machine Learning",
    "Snippets",
    "Formatters",
    "AI",
    "Other"
  ],
  "keywords": [
    "OpenAI",
    "ChatGPT",
    "Ollama",
    "Vscode",
    "GitEmoji",
    "SvnEmoji",
    "Git Commit",
    "Svn Commit",
    "Conventional Commits",
    "Commitizen",
    "Commit Message",
    "Commit Message Generator",
    "AI Commit",
    "Auto Commit",
    "SCM Providers",
    "SCM",
    "Dish Ai Commit",
    "Zhipu",
    "DashScope",
    "Doubao",
    "Gemini",
    "Deepseek",
    "siliconflow"
  ],
  "extensionDependencies": [
    "vscode.git"
  ],
  "main": "./dist/extension.js",
  "activationEvents": [
    "onStartupFinished",
    "onCommand:dish-ai-commit",
    "onView:dish-ai-commit.settingsView"
  ],
  "contributes": {
    "viewsContainers": {
      "activitybar": [
        {
          "id": "dish-ai-commitActivityBar",
          "title": "Dish Ai Commit Message",
          "icon": "/images/menu-icon.svg"
        }
      ]
    },
    "views": {
      "dish-ai-commitActivityBar": [
        {
          "id": "dish-ai-commit.settingsView",
          "name": "插件设置",
          "type": "webview",
          "contextualTitle": "Dish Ai Commit Message设置",
          "icon": "/images/menu-icon.svg"
        }
      ]
    },
    "commands": [
      {
        "command": "dish-ai-commit.generateCommitMessage",
        "title": "[Dish] Generate Commit with AI",
        "category": "[Dish AI Commit]",
        "icon": {
          "light": "images/icon.svg",
          "dark": "images/icon.svg"
        },
        "description": "使用 AI 生成提交信息"
      },
      {
        "command": "dish-ai-commit.selectModel",
        "title": "[Dish] Select AI Model",
        "category": "[Dish AI Commit]",
        "icon": {
          "light": "images/light/brain.svg",
          "dark": "images/dark/brain.svg"
        },
        "description": "选择用于生成提交信息的AI模型"
      },
      {
        "command": "dish-ai-commit.generateWeeklyReport",
        "title": "[Dish] Generate Weekly Report with AI",
        "category": "[Dish AI Commit]",
        "icon": {
          "light": "images/light/chart-bar.svg",
          "dark": "images/dark/chart-bar.svg"
        },
        "description": "使用 AI 生成周报"
      },
      {
        "command": "dish-ai-commit.reviewCode",
        "title": "[Dish] Review Code with AI",
        "category": "[Dish AI Commit]",
        "icon": {
          "light": "images/light/clipboard-check.svg",
          "dark": "images/dark/clipboard-check.svg"
        },
        "description": "使用 AI 对代码进行评审"
      },
      {
        "command": "dish-ai-commit.generateBranchName",
        "title": "[Dish] Generate Branch Name with AI",
        "category": "[Dish AI Commit]",
        "icon": {
          "light": "images/light/git-branch.svg",
          "dark": "images/dark/git-branch.svg"
        },
        "description": "使用 AI 生成Git分支名称"
      },
      {
        "command": "dish-ai-commit.generatePRSummary",
        "title": "[Dish] Generate PR Summary with AI",
        "category": "[Dish AI Commit]",
        "icon": {
          "light": "images/light/git-pull-request.svg",
          "dark": "images/dark/git-pull-request.svg"
        },
        "description": "使用 AI 生成 PR 摘要"
      },
      {
        "command": "dish-ai-commit.updateModelInfo",
        "title": "[Dish] Update Model Info",
        "category": "[Dish AI Commit]",
        "icon": {
          "light": "images/light/brain.svg",
          "dark": "images/dark/brain.svg"
        },
        "description": "更新 AI 模型信息"
      }
    ],
    "configuration": {
      "title": "Dish AI Commit",
      "properties": {
        "dish-ai-commit.base.language": {
          "type": "string",
          "default": "Simplified Chinese",
          "description": "Commit message language / 提交信息语言",
          "enum": [
            "Simplified Chinese",
            "Traditional Chinese",
            "Japanese",
            "Korean",
            "Czech",
            "German",
            "French",
            "Italian",
            "Dutch",
            "Portuguese",
            "Vietnamese",
            "English",
            "Spanish",
            "Swedish",
            "Russian",
            "Bahasa",
            "Polish",
            "Turkish",
            "Thai"
          ],
          "enumDescriptions": [
            "简体中文",
            "繁體中文",
            "にほんご",
            "한국어",
            "česky",
            "Deutsch",
            "française",
            "italiano",
            "Nederlands",
            "português",
            "tiếng Việt",
            "english",
            "español",
            "Svenska",
            "русский",
            "bahasa",
            "Polski",
            "Turkish",
            "ไทย"
          ]
        },
        "dish-ai-commit.base.provider": {
          "type": "string",
          "default": "OpenAI",
          "description": "AI provider / AI 提供商",
          "enum": [
            "OpenAI",
            "Ollama",
            "VS Code Provided",
            "Zhipu",
            "DashScope",
            "Doubao",
            "Gemini",
            "Deepseek",
            "Siliconflow",
            "OpenRouter",
            "PremAI",
            "Together",
            "Anthropic",
            "Mistral",
            "Baidu Qianfan",
            "Azure OpenAI",
            "Cloudflare",
            "GoogleAI",
            "VertexAI"
          ]
        },
        "dish-ai-commit.base.model": {
          "type": "string",
          "default": "gpt-3.5-turbo",
          "description": "AI model / AI 模型",
          "scope": "machine"
        },
        "dish-ai-commit.providers.openai.apiKey": {
          "type": "string",
          "default": "",
          "description": "OpenAI API Key / OpenAI API 密钥"
        },
        "dish-ai-commit.providers.openai.baseUrl": {
          "type": "string",
          "default": "https://api.openai.com/v1",
          "description": "OpenAI API Base URL / OpenAI API 基础地址"
        },
        "dish-ai-commit.providers.zhipu.apiKey": {
          "type": "string",
          "default": "",
          "description": "Zhipu AI API Key / 智谱 AI API 密钥"
        },
        "dish-ai-commit.providers.dashscope.apiKey": {
          "type": "string",
          "default": "",
          "description": "DashScope API Key / 灵积 API 密钥"
        },
        "dish-ai-commit.providers.doubao.apiKey": {
          "type": "string",
          "default": "",
          "description": "Doubao API Key / 豆包 API 密钥"
        },
        "dish-ai-commit.providers.ollama.baseUrl": {
          "type": "string",
          "default": "http://localhost:11434",
          "description": "Ollama API Base URL / Ollama API 基础地址"
        },
        "dish-ai-commit.providers.gemini.apiKey": {
          "type": "string",
          "default": "",
          "description": "Gemini AI API Key / Gemini AI API 密钥"
        },
        "dish-ai-commit.providers.baiduQianfan.apiKey": {
          "type": "string",
          "default": "",
          "description": "Baidu Qianfan API Key / 百度千帆 API 密钥"
        },
        "dish-ai-commit.providers.baiduQianfan.secretKey": {
          "type": "string",
          "default": "",
          "description": "Baidu Qianfan Secret Key / 百度千帆 Secret Key"
        },
        "dish-ai-commit.providers.deepseek.apiKey": {
          "type": "string",
          "default": "",
          "description": "Deepseek AI API Key / Deepseek AI API 密钥"
        },
        "dish-ai-commit.providers.siliconflow.apiKey": {
          "type": "string",
          "default": "",
          "description": "SiliconFlow AI API Key / SiliconFlow AI API 密钥"
        },
        "dish-ai-commit.providers.openrouter.apiKey": {
          "type": "string",
          "default": "",
          "description": "OpenRouter AI API Key / OpenRouter AI API 密钥"
        },
        "dish-ai-commit.providers.perplexity.apiKey": {
          "type": "string",
          "default": "",
          "description": "Perplexity AI API Key / Perplexity AI API 密钥"
        },
        "dish-ai-commit.providers.premai.apiKey": {
          "type": "string",
          "default": "",
          "description": "PremAI API Key / PremAI API 密钥"
        },
        "dish-ai-commit.providers.premai.baseUrl": {
          "type": "string",
          "default": "https://api.premai.com/",
          "description": "PremAI API Base URL / PremAI API 基础地址"
        },
        "dish-ai-commit.providers.together.apiKey": {
          "type": "string",
          "default": "",
          "description": "Together AI API Key / Together AI API 密钥"
        },
        "dish-ai-commit.providers.together.baseUrl": {
          "type": "string",
          "default": "https://api.together.xyz/",
          "description": "Together AI API Base URL / Together AI API 基础地址"
        },
        "dish-ai-commit.providers.xai.apiKey": {
          "type": "string",
          "default": "",
          "description": "xAI API Key / xAI API 密钥"
        },
        "dish-ai-commit.providers.anthropic.apiKey": {
          "type": "string",
          "default": "",
          "description": "Anthropic API Key / Anthropic API 密钥"
        },
        "dish-ai-commit.providers.mistral.apiKey": {
          "type": "string",
          "default": "",
          "description": "Mistral AI API Key / Mistral AI API 密钥"
        },
        "dish-ai-commit.providers.azureOpenai.apiKey": {
          "type": "string",
          "default": "",
          "description": "Azure OpenAI API Key / Azure OpenAI API 密钥"
        },
        "dish-ai-commit.providers.azureOpenai.endpoint": {
          "type": "string",
          "default": "",
          "description": "Azure OpenAI Endpoint / Azure OpenAI 终结点"
        },
        "dish-ai-commit.providers.azureOpenai.apiVersion": {
          "type": "string",
          "default": "",
          "description": "Azure OpenAI API Version / Azure OpenAI API 版本"
        },
        "dish-ai-commit.providers.azureOpenai.orgId": {
          "type": "string",
          "default": "",
          "description": "Azure OpenAI Organization ID / Azure OpenAI 组织 ID"
        },
        "dish-ai-commit.providers.cloudflare.apiKey": {
          "type": "string",
          "default": "",
          "description": "Cloudflare API Key / Cloudflare API 密钥"
        },
        "dish-ai-commit.providers.cloudflare.accountId": {
          "type": "string",
          "default": "",
          "description": "Cloudflare Account ID / Cloudflare 账户 ID"
        },
        "dish-ai-commit.providers.vertexai.projectId": {
          "type": "string",
          "default": "",
          "description": "Vertex AI Project ID / Vertex AI 项目 ID"
        },
        "dish-ai-commit.providers.vertexai.location": {
          "type": "string",
          "default": "",
          "description": "Vertex AI Location / Vertex AI 位置"
        },
        "dish-ai-commit.providers.vertexai.apiEndpoint": {
          "type": "string",
          "default": "",
          "description": "Optional. The base Vertex AI endpoint to use for the request. / 可选。用于请求的 Vertex AI 端点。"
        },
        "dish-ai-commit.providers.vertexai.googleAuthOptions": {
          "type": "string",
          "default": "",
          "description": "Optional. JSON string of GoogleAuthOptions for authentication. / 可选。用于身份验证的 GoogleAuthOptions 的 JSON 字符串。"
        },
        "dish-ai-commit.providers.groq.apiKey": {
          "type": "string",
          "default": "",
          "description": "Groq API Key / Groq API 密钥"
        },
        "dish-ai-commit.features.suppressNonCriticalWarnings": {
          "type": "boolean",
          "default": true,
          "description": "Suppress non-critical warning popups, such as context length warnings. / 禁用非关键性警告弹窗，例如上下文长度警告。"
        },
        "dish-ai-commit.features.codeAnalysis.diffTarget": {
          "type": "string",
          "default": "all",
          "description": "Specify the target for git diff: 'staged' for staged changes, 'all' for all changes. / 指定 git diff 的目标：'staged' 表示暂存区的更改，'all' 表示所有更改。",
          "enum": [
            "staged",
            "all"
          ]
        },
        "dish-ai-commit.features.codeAnalysis.simplifyDiff": {
          "type": "boolean",
          "default": false,
          "description": "Enable diff content simplification (Warning: Enabling this feature may result in less accurate commit messages) / 启用差异内容简化 (警告：启用此功能可能导致提交信息不够准确)"
        },
        "dish-ai-commit.features.commitFormat.enableEmoji": {
          "type": "boolean",
          "default": true,
          "description": "Use emoji in commit messages / 在提交信息中使用表情符号"
        },
        "dish-ai-commit.features.commitFormat.enableMergeCommit": {
          "type": "boolean",
          "default": false,
          "description": "Allow merging changes from multiple files into a single commit message / 允许将多个文件的更改合并为单个提交信息"
        },
        "dish-ai-commit.features.commitFormat.enableBody": {
          "type": "boolean",
          "default": true,
          "description": "Include body content in commit messages (if disabled, only the subject line will be generated) / 在提交信息中包含主体内容（如果禁用，将仅生成标题行）"
        },
        "dish-ai-commit.features.commitFormat.enableLayeredCommit": {
          "type": "boolean",
          "default": false,
          "description": "Generate layered commit messages with global summary and per-file details / 生成分层提交信息，包含全局摘要和每个文件的详细描述"
        },
        "dish-ai-commit.features.commitMessage.systemPrompt": {
          "type": "string",
          "default": "",
          "description": "Custom system prompt for commit message generation / 提交信息生成的自定义系统提示语"
        },
        "dish-ai-commit.features.commitMessage.useRecentCommitsAsReference": {
          "type": "boolean",
          "default": false,
          "description": "Use recent commits as a reference for generating commit messages / 使用最近的提交作为生成提交信息的参考"
        },
        "dish-ai-commit.features.weeklyReport.systemPrompt": {
          "type": "string",
          "default": "",
          "description": "Custom system prompt for weekly report generation / 生成周报的自定义系统提示语"
        },
        "dish-ai-commit.features.codeReview.systemPrompt": {
          "type": "string",
          "default": "",
          "description": "Custom system prompt for code review / 代码审查的自定义系统提示语"
        },
        "dish-ai-commit.features.branchName.systemPrompt": {
          "type": "string",
          "default": "",
          "description": "Custom system prompt for branch name generation / 分支名称生成的自定义系统提示语"
        },
        "dish-ai-commit.features.prSummary.baseBranch": {
          "type": "string",
          "default": "origin/main",
          "description": "Base branch for comparing commits to generate PR summary / 用于比较提交以生成PR摘要的基础分支"
        },
        "dish-ai-commit.features.prSummary.headBranch": {
          "type": "string",
          "default": "HEAD",
          "description": "Head branch for comparing commits to generate PR summary / 用于比较提交以生成PR摘要的头部分支"
        },
        "dish-ai-commit.features.prSummary.systemPrompt": {
          "type": "string",
          "default": "",
          "description": "Custom system prompt for PR summary generation / PR摘要生成的自定义系统提示语"
        },
        "dish-ai-commit.features.prSummary.commitLogLimit": {
          "type": "number",
          "default": 20,
          "description": "The maximum number of commit logs to fetch for SVN when no specific range is provided. / 当未提供特定范围时，为 SVN 获取提交日志的最大数量。"
        }
      }
    },
    "menus": {
      "scm/title": [
        {
          "command": "dish-ai-commit.generateCommitMessage",
          "when": "scmProvider =~ /(git|svn)/",
          "group": "navigation@-3"
        },
        {
          "command": "dish-ai-commit.generateCommitMessage",
          "when": "scmProvider =~ /(git|svn)/",
          "group": "2_z_dish@1"
        },
        {
          "command": "dish-ai-commit.generateWeeklyReport",
          "when": "scmProvider =~ /(git|svn)/",
          "group": "2_z_dish@2"
        },
        {
          "command": "dish-ai-commit.reviewCode",
          "when": "scmProvider =~ /(git|svn)/",
          "group": "2_z_dish@3"
        },
        {
          "command": "dish-ai-commit.generateBranchName",
          "when": "scmProvider == git",
          "group": "2_z_dish@4"
        },
        {
          "command": "dish-ai-commit.generatePRSummary",
          "when": "scmProvider == git",
          "group": "2_z_dish@6"
        },
        {
          "command": "dish-ai-commit.selectModel",
          "when": "scmProvider =~ /(git|svn)/",
          "group": "2_z_dish@5"
        },
        {
          "command": "dish-ai-commit.updateModelInfo",
          "when": "scmProvider =~ /(git|svn)/",
          "group": "2_z_dish@7"
        }
      ],
      "scm/resourceState/context": [
        {
          "command": "dish-ai-commit.generateCommitMessage",
          "when": "((config.svn.enabled && scmProvider == svn) || (config.git.enabled && scmProvider == git)) && scmResourceGroup != unversioned && scmResourceGroup != external && scmResourceGroup != conflicts && scmResourceGroup != remotechanges",
          "group": "2_z_dish@1"
        },
        {
          "command": "dish-ai-commit.reviewCode",
          "when": "((config.svn.enabled && scmProvider == svn) || (config.git.enabled && scmProvider == git)) && scmResourceGroup != unversioned && scmResourceGroup != external && scmResourceGroup != conflicts && scmResourceGroup != remotechanges",
          "group": "2_z_dish@2"
        },
        {
          "command": "dish-ai-commit.generateWeeklyReport",
          "when": "((config.svn.enabled && scmProvider == svn) || (config.git.enabled && scmProvider == git)) && scmResourceGroup != unversioned && scmResourceGroup != external && scmResourceGroup != conflicts && scmResourceGroup != remotechanges",
          "group": "2_z_dish@3"
        },
        {
          "command": "dish-ai-commit.generateBranchName",
          "when": "config.git.enabled && scmProvider == git && scmResourceGroup != unversioned && scmResourceGroup != external && scmResourceGroup != conflicts && scmResourceGroup != remotechanges",
          "group": "2_z_dish@4"
        },
        {
          "command": "dish-ai-commit.generatePRSummary",
          "when": "config.git.enabled && scmProvider == git && scmResourceGroup != unversioned && scmResourceGroup != external && scmResourceGroup != conflicts && scmResourceGroup != remotechanges",
          "group": "2_z_dish@6"
        },
        {
          "command": "dish-ai-commit.selectModel",
          "when": "((config.svn.enabled && scmProvider == svn) || (config.git.enabled && scmProvider == git)) && scmResourceGroup != unversioned && scmResourceGroup != external && scmResourceGroup != conflicts && scmResourceGroup != remotechanges",
          "group": "2_z_dish@5"
        },
        {
          "command": "dish-ai-commit.updateModelInfo",
          "when": "((config.svn.enabled && scmProvider == svn) || (config.git.enabled && scmProvider == git)) && scmResourceGroup != unversioned && scmResourceGroup != external && scmResourceGroup != conflicts && scmResourceGroup != remotechanges",
          "group": "2_z_dish@7"
        }
      ],
      "scm/resourceFolder/context": [
        {
          "command": "dish-ai-commit.generateCommitMessage",
          "when": "((config.svn.enabled && scmProvider == svn) || (config.git.enabled && scmProvider == git)) && scmResourceGroup != unversioned && scmResourceGroup != external && scmResourceGroup != conflicts && scmResourceGroup != remotechanges",
          "group": "inline"
        },
        {
          "command": "dish-ai-commit.reviewCode",
          "when": "((config.svn.enabled && scmProvider == svn) || (config.git.enabled && scmProvider == git)) && scmResourceGroup != unversioned && scmResourceGroup != external && scmResourceGroup != conflicts && scmResourceGroup != remotechanges",
          "group": "inline"
        },
        {
          "command": "dish-ai-commit.generateWeeklyReport",
          "when": "((config.svn.enabled && scmProvider == svn) || (config.git.enabled && scmProvider == git)) && scmResourceGroup != unversioned && scmResourceGroup != external && scmResourceGroup != conflicts && scmResourceGroup != remotechanges",
          "group": "inline"
        },
        {
          "command": "dish-ai-commit.generateBranchName",
          "when": "config.git.enabled && scmProvider == git && scmResourceGroup != unversioned && scmResourceGroup != external && scmResourceGroup != conflicts && scmResourceGroup != remotechanges",
          "group": "inline"
        },
        {
          "command": "dish-ai-commit.generatePRSummary",
          "when": "config.git.enabled && scmProvider == git && scmResourceGroup != unversioned && scmResourceGroup != external && scmResourceGroup != conflicts && scmResourceGroup != remotechanges",
          "group": "inline"
        },
        {
          "command": "dish-ai-commit.selectModel",
          "when": "((config.svn.enabled && scmProvider == svn) || (config.git.enabled && scmProvider == git)) && scmResourceGroup != unversioned && scmResourceGroup != external && scmResourceGroup != conflicts && scmResourceGroup != remotechanges",
          "group": "inline"
        },
        {
          "command": "dish-ai-commit.updateModelInfo",
          "when": "((config.svn.enabled && scmProvider == svn) || (config.git.enabled && scmProvider == git)) && scmResourceGroup != unversioned && scmResourceGroup != external && scmResourceGroup != conflicts && scmResourceGroup != remotechanges",
          "group": "inline"
        }
      ],
      "commandPalette": [
        {
          "command": "dish-ai-commit.selectModel"
        },
        {
          "command": "dish-ai-commit.generateWeeklyReport"
        },
        {
          "command": "dish-ai-commit.generateCommitMessage"
        },
        {
          "command": "dish-ai-commit.generateBranchName"
        },
        {
          "command": "dish-ai-commit.generatePRSummary"
        },
        {
          "command": "dish-ai-commit.reviewCode"
        },
        {
          "command": "dish-ai-commit.updateModelInfo"
        }
      ]
    }
  },
  "scripts": {
    "vscode:prepublish": "npm run vscode:prepublish:esbuild",
    "compile": "npm run compile:webview && tsc -p ./",
    "compile:webview": "cd src/webview-ui && pnpm install && pnpm run build",
    "watch:webview": "cd src/webview-ui && pnpm run dev",
    "watch": "tsc -watch -p ./",
    "pretest": "npm run compile && npm run lint",
    "lint": "eslint src",
    "test": "vitest run",
    "test:watch": "vitest",
    "test:coverage": "vitest run --coverage",
    "test:scm": "vitest run src/scm",
    "test:scm:watch": "vitest src/scm",
    "test:scm:coverage": "vitest run src/scm --coverage",
    "test:scm:unit": "vitest run src/scm/__tests__/unit",
    "test:scm:integration": "vitest run src/scm/__tests__/integration",
    "test:scm:e2e": "vitest run src/scm/__tests__/e2e",
    "coverage:check": "node scripts/check-coverage-thresholds.js",
    "coverage:detailed": "node scripts/check-coverage-thresholds.js --detailed",
    "quality-gate": "npm run test:coverage && npm run coverage:check",
    "prepare": "husky",
    "commit": "git add . && git-cz",
    "release": "standard-version --preset gitmoji-config -i CHANGELOG.zh-CN.md",
    "changelog": "conventional-changelog -i CHANGELOG.md -s -r 0",
    "update-config": "ts-node ./src/scripts/update-config.ts",
    "package": "rm -rf node_modules && rm -rf src/webview-ui/node_modules && npm install && vsce package",
    "publish": "rm -rf node_modules && rm -rf src/webview-ui/node_modules && npm install && vsce publish && npx ovsx publish -p $OVSX_PAT",
    "publish:pre": "rm -rf node_modules && rm -rf src/webview-ui/node_modules && npm install && vsce publish --pre-release && npx ovsx publish --pre-release -p $OVSX_PAT",
    "compile:esbuild": "npm run check-types && ts-node esbuild.ts",
    "check-types": "tsc --noEmit",
    "watch:esbuild": "npm-run-all -p watch:esbuild-bundle watch:esbuild-tsc",
    "watch:esbuild-bundle": "ts-node esbuild.ts --watch",
    "watch:esbuild-tsc": "tsc --noEmit --watch --project tsconfig.json",
    "vscode:prepublish:esbuild": "npm run compile:webview && npm run compile:esbuild"
  },
  "devDependencies": {
    "@commitlint/cli": "^19.8.1",
    "@commitlint/config-conventional": "^19.8.1",
    "@stylistic/eslint-plugin": "^5.2.2",
    "@types/jest": "^29.5.14",
    "@types/mocha": "^10.0.10",
    "@types/node": "~24.0.0",
    "@types/uuid": "^10.0.0",
    "@types/vscode": "^1.90.0",
    "@typescript-eslint/eslint-plugin": "^8.34.0",
    "@typescript-eslint/parser": "^8.34.0",
    "@typescript/native-preview": "7.0.0-dev.20250610.1",
    "@vitest/coverage-v8": "3.2.3",
    "@vscode/test-cli": "^0.0.11",
    "@vscode/test-electron": "^2.5.2",
    "@vscode/vsce": "~3.3.2",
    "c8": "^10.1.3",
    "commitizen": "^4.3.1",
    "commitlint-config-gitmoji": "^2.3.1",
    "conventional-changelog-gitmoji-config": "^1.5.2",
    "cz-conventional-changelog": "^3.3.0",
    "cz-customizable": "^7.4.0",
    "esbuild": "^0.25.5",
    "eslint": "^9.28.0",
    "husky": "^9.1.7",
    "jest": "^29.7.0",
    "lint-staged": "^16.1.0",
    "npm-run-all": "^4.1.5",
    "standard-version": "^9.5.0",
    "ts-jest": "^29.3.4",
    "ts-node": "^10.9.2",
    "typescript": "^5.8.3",
    "vite-tsconfig-paths": "^5.1.4",
    "vitest": "^3.2.3"
  },
  "dependencies": {
    "@anthropic-ai/sdk": "^0.56.0",
    "@baiducloud/qianfan": "^0.2.3",
    "@google-cloud/aiplatform": "^4.2.0",
    "@google-cloud/vertexai": "^1.10.0",
    "@google/genai": "^1.11.0",
    "@mistralai/mistralai": "^1.7.3",
    "@qdrant/js-client-rest": "^1.14.1",
    "groq-sdk": "^0.26.0",
    "inversify": "^7.5.2",
    "ollama": "^0.5.16",
    "openai": "^5.3.0",
    "tiktoken": "^1.0.21",
    "tree-sitter-wasms": "^0.1.11",
    "vite": "^7.0.6",
    "web-tree-sitter": "^0.22.6"
  },
  "overrides": {
    "glob": "10.3.10",
    "brace-expansion": "2.0.1"
  },
  "bundleDependencies": [
    "inversify",
    "ollama",
    "openai"
  ],
  "resolutions": {
    "@types/node": "16.x"
  },
  "license": "MIT",
  "config": {
    "commitizen": {
      "path": "node_modules/cz-customizable"
    }
  },
  "lint-staged": {
    "src/**/*.ts": "npm run lint"
  },
  "commitlint": {
    "extends": [
      "gitmoji"
    ],
    "rules": {
      "header-max-length": [
        2,
        "always",
        108
      ],
      "type-empty": [
        2,
        "never"
      ]
    }
  },
  "packageManager": "pnpm@10.12.1"
}<|MERGE_RESOLUTION|>--- conflicted
+++ resolved
@@ -2,11 +2,7 @@
   "name": "dish-ai-commit",
   "displayName": "Dish AI Commit Message Gen",
   "description": "🤖 由 AI 提供支持的 VSCode 扩展，用于生成标准化的 Git/SVN 提交消息 - 🤖 AI-Powered VSCode extension for generating standardized Git/SVN commit messages. ✨ Supports multiple AI services: OpenAI, ChatGPT, Ollama, Zhipu, DashScope, Doubao, Gemini and VS Code built-in AI. 🌍 Multi-language support (EN/CN/JP/KR/Other). 📊 Auto-generate weekly reports.",
-<<<<<<< HEAD
-  "version": "0.43.2",
-=======
   "version": "0.44.0",
->>>>>>> 86f4a3d9
   "engines": {
     "node": ">= 18.20.8",
     "pnpm": ">= 10.0.0",
